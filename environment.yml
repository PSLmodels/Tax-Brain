name: taxbrain-dev
channels:
- PSLmodels
- conda-forge
dependencies:
- python>=3.6.5
- taxcalc>=2.0.0
- behresp>=0.7.0
- pandas>=0.23
- numpy>=1.13
- pytest
- dask
<<<<<<< HEAD
- bokeh
=======
- paramtools
- marshmallow
- pip:
  - compdevkit
>>>>>>> ede76269
<|MERGE_RESOLUTION|>--- conflicted
+++ resolved
@@ -10,11 +10,8 @@
 - numpy>=1.13
 - pytest
 - dask
-<<<<<<< HEAD
 - bokeh
-=======
 - paramtools
 - marshmallow
 - pip:
-  - compdevkit
->>>>>>> ede76269
+  - compdevkit