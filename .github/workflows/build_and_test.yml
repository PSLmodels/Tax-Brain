name: Build Package and Test Source Code [Python 3.7, 3.8]

on: [push, pull_request]

jobs:
  build:
    runs-on: ubuntu-latest
    strategy:
      matrix:
        python-version: [3.7, 3.8]

    steps:
      - name: Checkout
        uses: actions/checkout@master
        with:
          persist-credentials: false
      - name: Setup Miniconda using Python ${{ matrix.python-version }}
        uses: conda-incubator/setup-miniconda@v2
        with:
          activate-environment: taxbrain-dev
          environment-file: environment.yml
          python-version: ${{ matrix.python-version }}
          auto-activate-base: false
      - name: Build
        shell: bash -l {0}
        run: |
<<<<<<< HEAD
          sudo apt-get update && sudo apt-get install texlive texlive-latex-extra
=======
          sudo apt update
          sudo apt-get install texlive texlive-latex-extra
>>>>>>> a754de05
          pip install -e .
          pip install pytest-cov
          pip install pytest-pycodestyle
      - name: Test
        shell: bash -l {0}
        working-directory: ./
        run: |
          pytest --cov=./ --cov-report=xml
      - name: Upload coverage to Codecov
        uses: codecov/codecov-action@v1
        with:
          token: ${{ secrets.CODECOV_TOKEN }} # not required for public repos
          file: ./coverage.xml
          flags: unittests
          name: codecov-umbrella
          fail_ci_if_error: true
          verbose: true<|MERGE_RESOLUTION|>--- conflicted
+++ resolved
@@ -24,12 +24,8 @@
       - name: Build
         shell: bash -l {0}
         run: |
-<<<<<<< HEAD
-          sudo apt-get update && sudo apt-get install texlive texlive-latex-extra
-=======
           sudo apt update
           sudo apt-get install texlive texlive-latex-extra
->>>>>>> a754de05
           pip install -e .
           pip install pytest-cov
           pip install pytest-pycodestyle
