--- conflicted
+++ resolved
@@ -7,11 +7,6 @@
     - python
     - "taxcalc>=3.0.0"
     - "behresp>=0.11.0"
-<<<<<<< HEAD
-=======
-    - dask
-    - "numpy>=1.14"
->>>>>>> 7de55890
 
   run:
     - python
