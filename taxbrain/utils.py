"""
Helper functions for the various taxbrain modules
"""
import pandas as pd
import numpy as np
import matplotlib.pyplot as plt
import matplotlib as mpl
from bokeh.plotting import figure
from bokeh.models import (ColumnDataSource, NumeralTickFormatter,
                          CategoricalAxis, CategoricalTicker)
from bokeh.palettes import GnBu5
from collections import defaultdict


def weighted_sum(df, var, wt="s006"):
    """
    Return the weighted sum of specified variable
    """
    return (df[var] * df[wt]).sum()


<<<<<<< HEAD
def distribution_plot(tb, year, width=500, height=400, export_svg=False):
=======
def distribution_plot(tb, year, figsize=(6, 4), title=True):
>>>>>>> 4064dd9c
    """
    Create a horizontal bar chart to display the distributional change in
    after tax income
    """
    def find_percs(data, group):
        """
        Find the percentage of people in the data set that saw
        their income change by the given percentages
        """
        pop = data["s006"].sum()
        large_pos_chng = data["s006"][data["pct_change"] > 5].sum() / pop
        small_pos_chng = data["s006"][(data["pct_change"] <= 5) &
                                      (data["pct_change"] > 1)].sum() / pop
        small_chng = data["s006"][(data["pct_change"] <= 1) &
                                  (data["pct_change"] >= -1)].sum() / pop
        small_neg_change = data["s006"][(data["pct_change"] < -1) &
                                        (data["pct_change"] > -5)].sum() / pop
        large_neg_change = data["s006"][data["pct_change"] < -5].sum() / pop

        return (
            large_pos_chng, small_pos_chng, small_chng, small_neg_change,
            large_neg_change
        )

    # extract needed data from the TaxBrain object
    ati_data = pd.DataFrame(
        {"base": tb.base_data[year]["aftertax_income"],
         "reform": tb.reform_data[year]["aftertax_income"],
         "s006": tb.base_data[year]["s006"]}
    )
    ati_data["diff"] = ati_data["reform"] - ati_data["base"]
    ati_data["pct_change"] = (ati_data["diff"] / ati_data["base"]) * 100
    ati_data = ati_data.fillna(0.)  # fill in NaNs for graphing
    # group tupules: (low income, high income, income group name)
    groups = [
        (-9e99, 9e99, "All"),
        (1e6, 9e99, "$1M or More"),
        (500000, 1e6, "$500K-1M"),
        (200000, 500000, "$200K-500K"),
        (100000, 200000, "$100K-200K"),
        (75000, 100000, "$75K-100K"),
        (50000, 75000, "$50K-75K"),
        (40000, 50000, "$40K-50K"),
        (30000, 40000, "$30K-40K"),
        (20000, 30000, "$20K-30K"),
        (10000, 20000, "$10K-20K"),
        (-9e99, 10000, "Less than $10K")
    ]

    plot_data = defaultdict(list)
    # traverse list in reverse to get the axis of the plot in correct order
    for low, high, grp in groups:
        # find income changes by group
        sub_data = ati_data[(ati_data["base"] <= high) &
                            (ati_data["base"] > low)]
        results = find_percs(sub_data, grp)
        plot_data[grp] = results

    legend_labels = [
        "Increase of > 5%", "Increase 1-5%", "Change < 1%",
        "Decrease of 1-5%", "Decrease > 5%"
    ]
    labels = list(plot_data.keys())
    data = np.array(list(plot_data.values()))
    data_cumsum = data.cumsum(axis=1)
    category_colors = plt.get_cmap("GnBu")(
        np.linspace(0.15, 0.85, data.shape[1]))

    fig, ax = plt.subplots(figsize=figsize)
    ax.invert_yaxis()
    ax.set_xlim(0, np.sum(data, axis=1).max())

    for i, (colname, color) in enumerate(zip(legend_labels, category_colors)):
        widths = data[:, i]
        starts = data_cumsum[:, i] - widths
        ax.barh(labels, widths, left=starts, height=0.9,
                label=colname, color=color)
        # add text label
        xcenters = starts + widths / 2
        r, g, b, _ = color
        text_color = "white" if r * g * b < 0.5 else "darkgrey"
        for y, (x, c) in enumerate(zip(xcenters, widths)):
            ax.text(x, y, f"{c * 100:.1f}%", ha="center", va="center",
                    color=text_color)
    ax.legend(bbox_to_anchor=(1, 1), loc="upper left", fontsize="small")
    ax.set_xlabel("Portion of Bin", fontweight="bold")
    ax.set_ylabel("Expanded Income Bin", fontweight="bold")
    ax.get_xaxis().set_major_formatter(
        mpl.ticker.FuncFormatter(lambda x, p: format(f'{int(x * 100)}%'))
    )
<<<<<<< HEAD
    # general formatting
    plot.yaxis.axis_label = "Expanded Income Bin"
    plot.xaxis.axis_label = "Portion of Population"
    plot.xaxis.formatter = NumeralTickFormatter(format="0%")
    plot.xaxis.minor_tick_line_color = None
    # move legend out of main plot area
    legend = plot.legend[0]
    plot.add_layout(legend, "right")
    if export_svg:
        plot.output_backend = "svg"
=======
    if title:
        title = f"Percentage Change In After Tax Income - {year}"
        ax.set_title(title, fontweight='bold')
    ax.spines["top"].set_visible(False)
    ax.spines["right"].set_visible(False)
    ax.tick_params(axis="y", which="both", length=0, pad=15)
>>>>>>> 4064dd9c

    return fig


<<<<<<< HEAD
def differences_plot(tb, tax_type, width=500, height=400, export_svg=False):
=======
def differences_plot(tb, tax_type, figsize=(6, 4), title=True):
>>>>>>> 4064dd9c
    """
    Create a bar chart that shows the change in total liability for a given
    tax
    """
    acceptable_taxes = ["income", "payroll", "combined"]
    msg = f"tax_type must be one of the following: {acceptable_taxes}"
    assert tax_type in acceptable_taxes, msg

    # find change in each tax variable
    tax_vars = ["iitax", "payrolltax", "combined"]
    agg_base = tb.multi_var_table(tax_vars, "base")
    agg_reform = tb.multi_var_table(tax_vars, "reform")
    agg_diff = agg_reform - agg_base

    # transpose agg_diff to make plotting easier
    plot_data = agg_diff.transpose()
    tax_var = tax_vars[acceptable_taxes.index(tax_type)]
    plot_data["color"] = np.where(plot_data[tax_var] < 0, "red", "blue")
    fig, ax = plt.subplots(figsize=figsize)
    ax.grid(True, axis='y', alpha=0.55)
    ax.set_axisbelow(True)
    ax.bar(
        plot_data.index, plot_data["combined"], alpha=0.55,
        color=plot_data["color"]
    )
<<<<<<< HEAD
    if export_svg:
        plot.output_backend = "svg"
    plot.vbar(
        x="index", bottom=0, top=tax_var, width=0.7,
        source=ColumnDataSource(plot_data),
        fill_color="color", line_color="color",
        fill_alpha=0.55
=======
    if title:
        ax.set_title(f"Change in Aggregate {tax_type.title()} Tax Liability")
    ax.spines["top"].set_visible(False)
    ax.spines["right"].set_visible(False)
    ax.get_yaxis().set_major_formatter(
        mpl.ticker.FuncFormatter(lambda x, p: format(f"${int(x / 1e9):,}b"))
>>>>>>> 4064dd9c
    )
    ax.xaxis.set_ticks(list(plot_data.index))

    return fig<|MERGE_RESOLUTION|>--- conflicted
+++ resolved
@@ -5,10 +5,6 @@
 import numpy as np
 import matplotlib.pyplot as plt
 import matplotlib as mpl
-from bokeh.plotting import figure
-from bokeh.models import (ColumnDataSource, NumeralTickFormatter,
-                          CategoricalAxis, CategoricalTicker)
-from bokeh.palettes import GnBu5
 from collections import defaultdict
 
 
@@ -19,11 +15,7 @@
     return (df[var] * df[wt]).sum()
 
 
-<<<<<<< HEAD
-def distribution_plot(tb, year, width=500, height=400, export_svg=False):
-=======
 def distribution_plot(tb, year, figsize=(6, 4), title=True):
->>>>>>> 4064dd9c
     """
     Create a horizontal bar chart to display the distributional change in
     after tax income
@@ -114,34 +106,17 @@
     ax.get_xaxis().set_major_formatter(
         mpl.ticker.FuncFormatter(lambda x, p: format(f'{int(x * 100)}%'))
     )
-<<<<<<< HEAD
-    # general formatting
-    plot.yaxis.axis_label = "Expanded Income Bin"
-    plot.xaxis.axis_label = "Portion of Population"
-    plot.xaxis.formatter = NumeralTickFormatter(format="0%")
-    plot.xaxis.minor_tick_line_color = None
-    # move legend out of main plot area
-    legend = plot.legend[0]
-    plot.add_layout(legend, "right")
-    if export_svg:
-        plot.output_backend = "svg"
-=======
     if title:
         title = f"Percentage Change In After Tax Income - {year}"
         ax.set_title(title, fontweight='bold')
     ax.spines["top"].set_visible(False)
     ax.spines["right"].set_visible(False)
     ax.tick_params(axis="y", which="both", length=0, pad=15)
->>>>>>> 4064dd9c
 
     return fig
 
 
-<<<<<<< HEAD
-def differences_plot(tb, tax_type, width=500, height=400, export_svg=False):
-=======
 def differences_plot(tb, tax_type, figsize=(6, 4), title=True):
->>>>>>> 4064dd9c
     """
     Create a bar chart that shows the change in total liability for a given
     tax
@@ -167,22 +142,12 @@
         plot_data.index, plot_data["combined"], alpha=0.55,
         color=plot_data["color"]
     )
-<<<<<<< HEAD
-    if export_svg:
-        plot.output_backend = "svg"
-    plot.vbar(
-        x="index", bottom=0, top=tax_var, width=0.7,
-        source=ColumnDataSource(plot_data),
-        fill_color="color", line_color="color",
-        fill_alpha=0.55
-=======
     if title:
         ax.set_title(f"Change in Aggregate {tax_type.title()} Tax Liability")
     ax.spines["top"].set_visible(False)
     ax.spines["right"].set_visible(False)
     ax.get_yaxis().set_major_formatter(
         mpl.ticker.FuncFormatter(lambda x, p: format(f"${int(x / 1e9):,}b"))
->>>>>>> 4064dd9c
     )
     ax.xaxis.set_ticks(list(plot_data.index))
 
