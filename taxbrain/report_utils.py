--- conflicted
+++ resolved
@@ -43,7 +43,6 @@
                         '$100-200K', '$200-500K', '$500K-1M', '>$1M', 'ALL']
 
 
-<<<<<<< HEAD
 # def md_to_pdf(md_text, outputfile_path):
 #     """
 #     Convert Markdown version of report to a PDF. Returns bytes that can be
@@ -65,36 +64,10 @@
 #     # convert markdown text to pdf with pandoc
 #     pypandoc.convert_text(
 #         md_text, 'pdf', format='md', outputfile=outputfile_path,
-#         extra_args=[
-#             '-V', 'geometry:margin=1in'
-#         ]
+#         extra_args=['-V', 'geometry:margin=1.5cm',
+#                     '--pdf-engine', 'pdflatex']
 #     )
-=======
-def md_to_pdf(md_text, outputfile_path):
-    """
-    Convert Markdown version of report to a PDF. Returns bytes that can be
-    saved as a PDF
-
-    Parameters
-    ----------
-    md_text: str
-        report template written in markdown
-    outputfile_path: str
-        path to where the final file sohould be written
-
-    Returns
-    -------
-    None
-        Markdown text is saved as a PDF and the HTML used to create
-        the report
-    """
-    # convert markdown text to pdf with pandoc
-    pypandoc.convert_text(
-        md_text, 'pdf', format='md', outputfile=outputfile_path,
-        extra_args=['-V', 'geometry:margin=1.5cm',
-                    '--pdf-engine', 'pdflatex']
-    )
->>>>>>> adee93f8
+
 
 
 def convert_table(df, tablefmt: str = "pipe") -> str:
