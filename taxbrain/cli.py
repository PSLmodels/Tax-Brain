--- conflicted
+++ resolved
@@ -47,11 +47,7 @@
 
 
 def cli_core(startyear, endyear, data, usecps, reform, behavior, assump,
-<<<<<<< HEAD
-             baseline, outdir, name, ogusa):
-=======
-             baseline, outdir, name, make_report, author):
->>>>>>> 05984901
+             baseline, outdir, name, ogusa, make_report, author):
     """
     Core logic for the CLI
 
@@ -211,14 +207,13 @@
         default=None
     )
     parser.add_argument(
-<<<<<<< HEAD
         "--ogusa",
         help=(
             "If this argument is present, the model will be run using OG-USA"
         ),
         action="store_true"
     )
-=======
+    parser.add_argument(
         "--report",
         help=(
             "including --report will trigger the creation of a PDF report "
@@ -233,18 +228,13 @@
             "as the author"
         )
     )
->>>>>>> 05984901
     args = parser.parse_args()
 
     # run the analysis
     cli_core(
         args.startyear, args.endyear, args.data, args.usecps, args.reform,
         args.behavior, args.assump, args.baseline, args.outdir, args.name,
-<<<<<<< HEAD
-        args.ogusa
-=======
-        args.report
->>>>>>> 05984901
+        args.ogusa, args.author, args.report
     )
 
 
