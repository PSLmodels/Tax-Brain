--- conflicted
+++ resolved
@@ -27,13 +27,8 @@
                  microdata: Union[str, pd.DataFrame] = None,
                  use_cps: bool = False,
                  reform: Union[str, dict] = None, behavior: dict = None,
-<<<<<<< HEAD
-                 assump=None, verbose=False,
-                 ogusa: bool = False):
-=======
-                 assump=None, base_policy: Union[str, dict] = None,
-                 verbose=False):
->>>>>>> 94696c17
+                 assump=None, ogusa: bool = False,
+                 base_policy: Union[str, dict] = None, verbose=False):
         """
         Constructor for the TaxBrain class
         Parameters
@@ -92,13 +87,10 @@
         # Process user inputs early to throw any errors quickly
         self.params = self._process_user_mods(reform, assump)
         self.params["behavior"] = behavior
-<<<<<<< HEAD
         self.ogusa = ogusa
-=======
         if base_policy:
             base_policy = self._process_user_mods(base_policy, None)
         self.params["base_policy"] = base_policy
->>>>>>> 94696c17
 
     def run(self, varlist: list = DEFAULT_VARIABLES):
         """
