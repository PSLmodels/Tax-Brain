import copy
import taxcalc as tc
import pandas as pd
import behresp
from taxcalc.utils import (DIST_VARIABLES, DIFF_VARIABLES,
                           create_distribution_table, create_difference_table)
from dask import compute, delayed
from collections import defaultdict
from taxbrain.utils import weighted_sum


class TaxBrain:

    FIRST_BUDGET_YEAR = tc.Policy.JSON_START_YEAR
    LAST_BUDGET_YEAR = tc.Policy.LAST_BUDGET_YEAR
    # Default list of variables saved for each year
    DEFAULT_VARIABLES = list(set(DIST_VARIABLES).union(set(DIFF_VARIABLES)))

    # add dictionary to hold version of the various models
    VERSIONS = {
        "Tax-Calculator": tc.__version__,
        "Behavioral-Responses": behresp.__version__
    }

    def __init__(self, start_year, end_year=LAST_BUDGET_YEAR,
                 microdata=None, use_cps=False, reform=None,
                 behavior=None, assump=None, verbose=False):
        """
        Constructor for the TaxBrain class
        Parameters
        ----------
        start_year: First year in the analysis. Must be no earlier than the
                    first year allowed in Tax-Calculator.
        end_year: Last year in the analysis. Must be no later than the last
                  year allowed in Tax-Calculator.
        microdata: Either a path to a micro-data file or a Pandas DataFrame
                   containing micro-data.
        use_cps: A boolean value to indicate whether or not the analysis should
                 be run using the CPS file included in Tax-Calculator.
                 Note: use_cps cannot be True if a file was also specified with
                 the microdata parameter.
        reform: Individual income tax policy reform. Can be either a string
                pointing to a JSON reform file, or the contents of a JSON file.
        behavior: Individual behavior assumptions use by the Behavior-Response
                  package.
        assump: A string pointing to a JSON file containing user specified
                economic assumptions.
        verbose: A boolean value indicated whether or not to write model
                 progress reports.
        """
        if not use_cps and microdata is None:
            raise ValueError("Must specify microdata or set 'use_cps' to True")
        assert isinstance(start_year, int) & isinstance(end_year, int), (
            "Start and end years must be integers"
        )
        assert start_year <= end_year, (
            f"Specified end year, {end_year}, is before specified start year, "
            f"{start_year}."
        )
        assert TaxBrain.FIRST_BUDGET_YEAR <= start_year, (
            f"Specified start_year, {start_year}, comes before first known "
            f"budget year, {TaxBrain.FIRST_BUDGET_YEAR}."
        )
        assert end_year <= TaxBrain.LAST_BUDGET_YEAR, (
            f"Specified end_year, {end_year}, comes after last known "
            f"budget year, {TaxBrain.LAST_BUDGET_YEAR}."
        )
        self.microdata = microdata
        self.use_cps = use_cps
        self.start_year = start_year
        self.end_year = end_year
        self.base_data = {yr: {} for yr in range(start_year, end_year + 1)}
        self.reform_data = {yr: {} for yr in range(start_year, end_year + 1)}
        self.verbose = verbose

        # Process user inputs early to throw any errors quickly
        self.params = self._process_user_mods(reform, assump)
        self.params["behavior"] = behavior

    def run(self, varlist=DEFAULT_VARIABLES):
        """
        Run the calculators. TaxBrain will determine whether to do a static or
        partial equilibrium run based on the user's inputs when initializing
        the TaxBrain object.
        Parameters
        ----------
        varlist: list of variables from the microdata to be stored in each year
        Returns
        -------
        None
        """
<<<<<<< HEAD
        base_calc, reform_calc = self._make_calculators()
=======
>>>>>>> 24341e31
        if not isinstance(varlist, list):
            msg = f"'varlist' is of type {type(varlist)}. Must be a list."
            raise TypeError(msg)
        if self.params["behavior"]:
            if self.verbose:
                print("Running dynamic simulations")
            self._dynamic_run(varlist, base_calc, reform_calc)
        else:
            if self.verbose:
                print("Running static simulations")
            self._static_run(varlist, base_calc, reform_calc)

        del base_calc, reform_calc

    def weighted_totals(self, var):
        """
        Create a pandas DataFrame that shows the weighted sum or a specified
        variable under the baseline policy, reform policy, and the difference
        between the two.
        Parameters
        ----------
        var: Variable you want the weighted total of.
        Returns
        -------
        A Pandas DataFrame with rows for the baseline total, reform total,
        and the difference between the two.
        """
        base_totals = {}
        reform_totals = {}
        differences = {}
        for year in range(self.start_year, self.end_year + 1):
            base_totals[year] = (self.base_data[year]["s006"] *
                                 self.base_data[year][var]).sum()
            reform_totals[year] = (self.reform_data[year]["s006"] *
                                   self.reform_data[year][var]).sum()
            differences[year] = reform_totals[year] - base_totals[year]
        return pd.DataFrame([base_totals, reform_totals, differences],
                            index=["Base", "Reform", "Difference"])

    def multi_var_table(self, varlist, calc):
        """
        Create a Pandas DataFrame with multiple variables from the specified
        data source
        Parameters
        ----------
        varlist: list of variables to include in the table
        calc: specify reform or base calculator data
        Returns
        -------
        A Pandas DataFrame containing the weighted sum of each variable passed
        in the `varlist` argument for each year in the analysis.
        """
        if not isinstance(varlist, list):
            msg = f"'varlist' is of type {type(varlist)}. Must be a list."
            raise TypeError(msg)
        if calc.upper() == "REFORM":
            data = self.reform_data
        elif calc.upper() == "BASE":
            data = self.base_data
        else:
            raise ValueError("'calc' must be 'base' or 'reform'")
        data_dict = defaultdict(list)
        for year in range(self.start_year, self.end_year + 1):
            for var in varlist:
                data_dict[var] += [weighted_sum(data[year], var)]
        df = pd.DataFrame(data_dict,
                          index=range(self.start_year, self.end_year + 1))
        return df.transpose()

    def distribution_table(self, year, groupby, income_measure, calc):
        """
        Method to create a distribution table
        Parameters
        ----------
        year: which year the distribution table data should be from
        groupby: determines how the rows in the table are sorted
            options: 'weighted_deciles', 'standard_income_bins', 'soi_agi_bin'
        income_measure: determines which variable is used to sort the rows in
                        the table
            options: 'expanded_income' or 'expanded_income_baseline'
        calc: which calculator to use: base or reform
        Returns
        -------
        DataFrame containing a distribution table
        """
        # pull desired data
        if calc.lower() == "base":
            data = self.base_data[year]
        elif calc.lower() == "reform":
            data = self.reform_data[year]
        else:
            raise ValueError("calc must be either BASE or REFORM")
        # minor data preparation before calling the function
        data["num_returns_ItemDed"] = data["s006"].where(
            data["c04470"] > 0., 0.
        )
        data["num_returns_StandardDed"] = data["s006"].where(
            data["standard"] > 0., 0.
        )
        data["num_returns_AMT"] = data["s006"].where(
            data["c09600"] > 0., 0.
        )
        if income_measure == "expanded_income_baseline":
            base_income = self.base_data[year]["expanded_income"]
            data["expanded_income_baseline"] = base_income
        table = create_distribution_table(data, groupby, income_measure)
        return table

    def differences_table(self, year, groupby, tax_to_diff):
        """
        Method to create a differences table
        Parameters
        ----------
        year: which year the difference table should be from
        groupby: determines how the rows in the table are sorted
            options: 'weighted_deciles', 'standard_income_bins', 'soi_agi_bin'
        tax_to_diff: which tax to take the difference of
            options: 'iitax', 'payrolltax', 'combined'
        run_type: use data from the static or dynamic run
        Returns
        -------
        DataFrame containing a differences table
        """
        base_data = self.base_data[year]
        reform_data = self.reform_data[year]
        table = create_difference_table(base_data, reform_data, groupby,
                                        tax_to_diff)
        return table

    # ----- private methods -----
    def _static_run(self, varlist, base_calc, reform_calc):
        """
        Run the calculator for a static analysis
        """
        if "s006" not in varlist:  # ensure weight is always included
            varlist.append("s006")

        for yr in range(self.start_year, self.end_year + 1):
            base_calc.advance_to_year(yr)
            reform_calc.advance_to_year(yr)
            # run calculations in parallel
            delay = [delayed(base_calc.calc_all()),
                     delayed(reform_calc.calc_all())]
            _ = compute(*delay)
            self.base_data[yr] = base_calc.dataframe(varlist)
            self.reform_data[yr] = reform_calc.dataframe(varlist)

    def _dynamic_run(self, varlist, base_calc, reform_calc):
        """
        Run a dynamic response
        """
        delay_list = []
        for year in range(self.start_year, self.end_year + 1):
            delay = delayed(self._run_dynamic_calc)(base_calc,
                                                    reform_calc,
                                                    self.params["behavior"],
                                                    year, varlist)
            delay_list.append(delay)
        _ = compute(*delay_list)
        del delay_list

    def _run_dynamic_calc(self, calc1, calc2, behavior, year, varlist):
        """
        Function used to parallelize the dynamic run function

        Parameters
        ----------
        calc1: Calculator object representing the baseline policy
        calc2: Calculator object representing the reform policy
        year: year for the calculations
        """
        calc1_copy = copy.deepcopy(calc1)
        calc2_copy = copy.deepcopy(calc2)
        calc1_copy.advance_to_year(year)
        calc2_copy.advance_to_year(year)
        # use response function to capture dynamic effects
        base, reform = behresp.response(calc1_copy, calc2_copy,
                                        behavior, dump=True)
        self.base_data[year] = base[varlist]
        self.reform_data[year] = reform[varlist]
        del calc1_copy, calc2_copy, base, reform

    def _process_user_mods(self, reform, assump):
        """
        Logic to process user mods and set self.params
        """
        def key_validation(actual_keys, required_keys, d_name):
            """
            Validate keys if reform or assump is passed as a dictionary
            """
            missing_keys = required_keys - actual_keys
            if missing_keys:
                msg = f"Required key(s) {missing_keys} missing from '{d_name}'"
                raise ValueError(msg)
            illegal_keys = actual_keys - required_keys
            if illegal_keys:
                msg = f"Illegal key(s) {illegal_keys} found in '{d_name}'"
                raise ValueError(msg)

        if isinstance(reform, dict):
            # If the reform is a dictionary, we'll leave it to Tax-Calculator
            # to catch errors in its implementation
            if isinstance(assump, str) or not assump:
                params = tc.Calculator.read_json_param_objects(None, assump)
            elif isinstance(assump, dict):
                actual_keys = set(assump.keys())
                required_keys = tc.Calculator.REQUIRED_ASSUMP_KEYS
                key_validation(actual_keys, required_keys, "assump")
                params = {**assump}
            else:
                raise TypeError(
                    "'assump' is not a string, dictionary, or None"
                )
            params["policy"] = reform
        elif isinstance(reform, str) or not reform:
            if isinstance(assump, str) or not assump:
                params = tc.Calculator.read_json_param_objects(reform, assump)
            elif isinstance(assump, dict):
                # Check to ensure that the assumption dictionary contains
                # all the needed keys. Tax-Calculator will check that they
                # are ultimately defined correctly when attempting to
                # use them.
                actual_keys = set(assump.keys())
                required_keys = tc.Calculator.REQUIRED_ASSUMP_KEYS
                key_validation(actual_keys, required_keys, "assump")
                params = tc.Calculator.read_json_param_objects(reform, None)
                for key in assump.keys():
                    params[key] = assump[key]
            else:
                raise TypeError(
                    "'assump' is not a string, dictionary, or None"
                )
        else:
            raise TypeError(
                "'reform' is not a string, dictionary, or None"
            )

        # confirm that all the expected keys are there
        required_keys = (tc.Calculator.REQUIRED_ASSUMP_KEYS |
                         tc.Calculator.REQUIRED_REFORM_KEYS)
        assert set(params.keys()) == required_keys

        return params

    def _make_calculators(self):
        """
        This function creates the baseline and reform calculators used when
        the `run()` method is called
        """
        # Create two microsimulation calculators
        gd_base = tc.GrowDiff()
        gf_base = tc.GrowFactors()
        # apply user specified growdiff
        if self.params["growdiff_baseline"]:
            gd_base.update_growdiff(self.params["growdiff_baseline"])
            gd_base.apply_to(gf_base)
        # Baseline calculator
        if self.use_cps:
            records = tc.Records.cps_constructor(data=self.microdata,
                                                 gfactors=gf_base)
        else:
            records = tc.Records(self.microdata, gfactors=gf_base)
        policy = tc.Policy(gf_base)
        base_calc = tc.Calculator(policy=policy,
                                  records=records,
                                  verbose=self.verbose)

        # Reform calculator
        # Initialize a policy object
        gd_reform = tc.GrowDiff()
        gf_reform = tc.GrowFactors()
        if self.params["growdiff_response"]:
            gd_reform.update_growdiff(self.params["growdiff_response"])
            gd_reform.apply_to(gf_reform)
        if self.use_cps:
            records = tc.Records.cps_constructor(data=self.microdata,
                                                 gfactors=gf_reform)
        else:
            records = tc.Records(self.microdata, gfactors=gf_reform)
        policy = tc.Policy(gf_reform)
        policy.implement_reform(self.params['policy'])
        # Initialize Calculator
        reform_calc = tc.Calculator(policy=policy, records=records,
                                    verbose=self.verbose)
        # delete all unneeded variables
        del gd_base, gd_reform, records, gf_base, gf_reform, policy
        return base_calc, reform_calc<|MERGE_RESOLUTION|>--- conflicted
+++ resolved
@@ -89,10 +89,7 @@
         -------
         None
         """
-<<<<<<< HEAD
         base_calc, reform_calc = self._make_calculators()
-=======
->>>>>>> 24341e31
         if not isinstance(varlist, list):
             msg = f"'varlist' is of type {type(varlist)}. Must be a list."
             raise TypeError(msg)
