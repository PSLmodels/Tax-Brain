--- conflicted
+++ resolved
@@ -14,9 +14,9 @@
     # Default list of variables saved for each year
     DEFAULT_VARIABLES = list(set(DIST_VARIABLES).union(set(DIFF_VARIABLES)))
 
-    def __init__(self, start_year, end_year, microdata='puf.csv',
-                 use_cps=False, reform=None, behavior=None, assump=None,
-                 verbose=False):
+    def __init__(self, start_year, end_year=LAST_BUDGET_YEAR,
+                 microdata='puf.csv', use_cps=False, reform=None,
+                 behavior=None, assump=None, verbose=False):
         """
         Constructor for the TaxBrain class
         Parameters
@@ -165,7 +165,6 @@
         return table
 
     # ----- private methods -----
-<<<<<<< HEAD
     def _static_run(self, varlist):
         """
         Run the calculator for a static analysis
@@ -197,7 +196,7 @@
             delay_list.append(delay)
         _ = compute(*delay_list)
         del delay_list
-=======
+
     def _process_user_mods(self, reform, assump):
         """
         Logic to process user mods and set self.params
@@ -205,7 +204,6 @@
         if isinstance(reform, str) and isinstance(assump, str):
             params = tc.Calculator.read_json_param_objects(reform, assump)
         return params
->>>>>>> ed7afb0c
 
     def _run_dynamic_calc(self, calc1, calc2, behavior, year):
         """
